import glob
import numpy
import os
import time

import astropy.io.fits as pyfits
from fpga import geom

class Exposure(object):
    def __init__(self, detector, 
                 doNew=True, 
                 addBias=False,
                 addNoise=False,
                 dtype='u2'):
        """ """
        
        self.detector = detector
        self.addNoise = addNoise
        self.dtype = dtype

        if doNew:
            self._flux = numpy.zeros(self.detector.config['ccdSize'], dtype='f4')
            self._mask = numpy.zeros(self.detector.config['ccdSize'], dtype='u2')
            self.planes = dict()
            self.addPlane('flux', self._flux)
            self.addPlane('mask', self._mask)
            self.pixelImage = None

        if addBias:
            bias = self.detector.addBias(self)
            self.addPlane('bias', bias)

    def __str__(self):
        return "Exposure(rows=%s, cols=%s, dtype=%s, planes=%s)" % (self._flux.shape[0],
                                                                    self._flux.shape[1],
                                                                    self._flux.dtype,
                                                                    self.planes.keys())
    @property 
    def mask(self):
        return self._mask

    @property 
    def shape(self):
        return self._flux.shape
    
    def addFlux(self, addIm, outSlice=None, addNoise=False, addPlane=None):
        """ Add some flux to ourselves. 

        """
        
        if outSlice is not None:
            outIm = self._flux[outSlice]
        else:
            outIm = self._flux

        outIm += addIm

        if addPlane is not None:
            self.addPlane(addPlane, addIm)

    def ts(self, t=None):
        if t is None:
            t = time.time()
            return time.strftime("%Y-%m-%dT%H:%M:%S", time.gmtime(t))
                                    
    def writeto(self, outputFile, doCombine=True, doWriteAll=True,
                addNoise=True, compress='RICE',
                realBias=None, realFlat=None,
                addCards=(),
                imagetyp=None, allOutput=False):

        self.readout(addNoise=addNoise, realBias=realBias, realFlat=realFlat)
        if realBias:
            outIm = self.biasExp.replaceActiveFlux(self.pixelImage, leadingRows=True)
            hdr = self.biasExp.header
        else:
            outIm = self.pixelImage
            hdr = pyfits.Header()

        print("writing to %s, addNoise=%s, imagetyp=%s, %s, dtype=%s" % (outputFile, addNoise,
                                                                         imagetyp, type(outIm), outIm.dtype))
            
        hdulist = pyfits.HDUList()
        if imagetyp is not None:
            imageTyp, expTime = imagetyp.split(',')
            
            hdr.set('IMAGETYP', imageTyp)
            hdr.set('EXPTIME', float(expTime))
            hdr.set('DATE-OBS', self.ts(), 'Crude time')

        for c in addCards:
            hdr.set(*c)
            
<<<<<<< HEAD
        hdu0 = pyfits.CompImageHDU(outIm, header=hdr, name='image')
=======
        hdu0 = pyfits.CompImageHDU(outIm, name='image')
        hdu0.header.extend(hdr)
        
        # hdu0.data = outIm
>>>>>>> d99fa3f9
        hdulist.append(hdu0)
            
        if allOutput:
            hdulist.append(pyfits.CompImageHDU(self.planes['mask'], name='mask'))
            hdulist.append(pyfits.CompImageHDU(self.planes['bias'], name='bias'))
            hdulist.append(pyfits.CompImageHDU(self.planes['shotnoise'], name='shotnoise'))
            if realBias:
                hdulist.append(pyfits.CompImageHDU(self.pixelImage, name='active'))

        hdulist.update_extend()
        hdulist.writeto(outputFile, checksum=True, clobber=True)

        return hdulist
    
    def loadBias(self, biasID):
        """ Load a real detector bias, return its active image. """

        dataRoot = os.environ.get('DRP_INSTDATA_DIR', '.')
        fileglob = os.path.join(dataRoot, 'data', 'pfs', 'biases', 'PF?A0*%d%d%d.fits' %
                                (biasID, 1, 2 if self.detector.band == 'Red' else 1))

        print("looking for biases %s" % (fileglob))
        filepaths = glob.glob(fileglob)
        filepath = filepaths[0]

        print("loading bias %s" % (filepath))
        self.biasExp = geom.Exposure(obj=filepath)
        print("  bias geom: %s" % (self.biasExp))

        if self._flux.shape[0] == 4174:
            self.biasExp.leadinRows = 50
        
        return self.biasExp.finalImage(leadingRows=False)
        
    def loadFlat(self):
        """ Load a real detector flat, return its active image. """

        dataRoot = os.environ.get('DRP_INSTDATA_DIR', '.')
        fileglob = os.path.join(dataRoot, 'data', 'pfs', 'flats', 'pfsFlat-*-%d%s.fits' %
                                (1, self.detector.band[0].lower()))

        print("looking for flats %s" % (fileglob))
        filepaths = glob.glob(fileglob)
        filepath = filepaths[0]
        print("fetching flat %s" % (filepath))
        flat = pyfits.getdata(filepath)

        return flat
    
    def readout(self, addNoise=True,
                realBias=None, realFlat=None):
        
        if self.pixelImage is not None:
            return

        if addNoise:
            print("adding noise=%s" % (addNoise))
            lo_w = numpy.where(self._flux < 0)
            if len(lo_w[0]) > 0:
                print("%d low pixels, min=%f" % (len(lo_w[0]), 
                                                 self._flux.min()))
                self._flux += -self._flux.min()
                
            noisyFlux = numpy.random.poisson(self._flux)
            noise = noisyFlux - self._flux
            self.addPlane('shotnoise', noise)
        else:
            noisyFlux = self._flux
            
        self.detector.readout(self, noisyFlux,
                              ontoBias=realBias, applyFlat=realFlat)

    def addPlane(self, name, im):
        if name in self.planes:
            raise KeyError("exposure image plane %s already exists!" % (name))

        self.planes[name] = im

    def setImage(self, im, ivar):
        # assert im.shape == self._image.shape, "cannot overwrite with image of new shape"
        
        assert self._image.dtype == im.dtype

        self._image[:] = im
        self._ivar[:] = ivar

class SimExposure(Exposure):
    def __init__(self, detector, 
                 doNew=True, 
                 addBias=False,
                 addNoise=False,
                 dtype='u2'):
        """ """

        super(Exposure, self).__init__(doNew=True,
                                       addBias=False,
                                       addNoise=addNoise,
                                       dtype='f4')
<|MERGE_RESOLUTION|>--- conflicted
+++ resolved
@@ -91,14 +91,10 @@
         for c in addCards:
             hdr.set(*c)
             
-<<<<<<< HEAD
-        hdu0 = pyfits.CompImageHDU(outIm, header=hdr, name='image')
-=======
         hdu0 = pyfits.CompImageHDU(outIm, name='image')
         hdu0.header.extend(hdr)
         
         # hdu0.data = outIm
->>>>>>> d99fa3f9
         hdulist.append(hdu0)
             
         if allOutput:
